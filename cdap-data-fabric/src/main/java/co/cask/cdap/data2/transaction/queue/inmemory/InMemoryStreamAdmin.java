/*
 * Copyright © 2014 Cask Data, Inc.
 *
 * Licensed under the Apache License, Version 2.0 (the "License"); you may not
 * use this file except in compliance with the License. You may obtain a copy of
 * the License at
 *
 * http://www.apache.org/licenses/LICENSE-2.0
 *
 * Unless required by applicable law or agreed to in writing, software
 * distributed under the License is distributed on an "AS IS" BASIS, WITHOUT
 * WARRANTIES OR CONDITIONS OF ANY KIND, either express or implied. See the
 * License for the specific language governing permissions and limitations under
 * the License.
 */

package co.cask.cdap.data2.transaction.queue.inmemory;

import co.cask.cdap.common.queue.QueueName;
import co.cask.cdap.data2.transaction.stream.StreamAdmin;
import co.cask.cdap.data2.transaction.stream.StreamConfig;
<<<<<<< HEAD
import co.cask.cdap.proto.Id;
=======
import co.cask.cdap.proto.StreamProperties;
>>>>>>> 87a72ff8
import com.google.inject.Inject;
import com.google.inject.Singleton;

import java.io.IOException;
import java.util.Map;
import java.util.Properties;
import javax.annotation.Nullable;

/**
 * admin for queues in memory.
 */
@Singleton
public class InMemoryStreamAdmin extends InMemoryQueueAdmin implements StreamAdmin {

  @Inject
  public InMemoryStreamAdmin(InMemoryQueueService queueService) {
    super(queueService);
  }

  @Override
  public void dropAll() throws Exception {
    queueService.resetStreams();
  }

  @Override
<<<<<<< HEAD
  public void configureInstances(Id.Stream streamId, long groupId, int instances) throws Exception {
    configureInstances(QueueName.fromStream(streamId), groupId, instances);
  }

  @Override
  public void configureGroups(Id.Stream streamId, Map<Long, Integer> groupInfo) throws Exception {
    configureGroups(QueueName.fromStream(streamId), groupInfo);
  }

  @Override
  public StreamConfig getConfig(Id.Stream streamId) {
    // TODO: add support for queue-based stream
    throw new UnsupportedOperationException("Not yet supported");
=======
  public StreamConfig getConfig(String streamName) {
    throw new UnsupportedOperationException("Stream config not supported for non-file based stream.");
>>>>>>> 87a72ff8
  }

  @Override
  public void updateConfig(StreamProperties properties) throws IOException {
    throw new UnsupportedOperationException("Stream config not supported for non-file based stream.");
  }

  @Override
  public long fetchStreamSize(StreamConfig streamConfig) throws IOException {
    throw new UnsupportedOperationException("Not yet supported");
  }

  private String fromStream(Id.Stream streamId) {
    return QueueName.fromStream(streamId).toURI().toString();
  }

  @Override
  public boolean exists(Id.Stream streamId) throws Exception {
    return exists(fromStream(streamId));
  }

  @Override
  public void create(Id.Stream streamId) throws Exception {
    create(fromStream(streamId));
  }

  @Override
  public void create(Id.Stream streamId, @Nullable Properties props) throws Exception {
    create(fromStream(streamId), props);
  }

  @Override
  public void truncate(Id.Stream streamId) throws Exception {
    truncate(fromStream(streamId));
  }

  @Override
  public void drop(Id.Stream streamId) throws Exception {
    drop(fromStream(streamId));
  }

}<|MERGE_RESOLUTION|>--- conflicted
+++ resolved
@@ -19,11 +19,8 @@
 import co.cask.cdap.common.queue.QueueName;
 import co.cask.cdap.data2.transaction.stream.StreamAdmin;
 import co.cask.cdap.data2.transaction.stream.StreamConfig;
-<<<<<<< HEAD
 import co.cask.cdap.proto.Id;
-=======
 import co.cask.cdap.proto.StreamProperties;
->>>>>>> 87a72ff8
 import com.google.inject.Inject;
 import com.google.inject.Singleton;
 
@@ -49,7 +46,6 @@
   }
 
   @Override
-<<<<<<< HEAD
   public void configureInstances(Id.Stream streamId, long groupId, int instances) throws Exception {
     configureInstances(QueueName.fromStream(streamId), groupId, instances);
   }
@@ -61,12 +57,7 @@
 
   @Override
   public StreamConfig getConfig(Id.Stream streamId) {
-    // TODO: add support for queue-based stream
-    throw new UnsupportedOperationException("Not yet supported");
-=======
-  public StreamConfig getConfig(String streamName) {
     throw new UnsupportedOperationException("Stream config not supported for non-file based stream.");
->>>>>>> 87a72ff8
   }
 
   @Override
