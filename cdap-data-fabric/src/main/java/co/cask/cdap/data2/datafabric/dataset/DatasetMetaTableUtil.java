/*
 * Copyright © 2014 Cask Data, Inc.
 *
 * Licensed under the Apache License, Version 2.0 (the "License"); you may not
 * use this file except in compliance with the License. You may obtain a copy of
 * the License at
 *
 * http://www.apache.org/licenses/LICENSE-2.0
 *
 * Unless required by applicable law or agreed to in writing, software
 * distributed under the License is distributed on an "AS IS" BASIS, WITHOUT
 * WARRANTIES OR CONDITIONS OF ANY KIND, either express or implied. See the
 * License for the specific language governing permissions and limitations under
 * the License.
 */

package co.cask.cdap.data2.datafabric.dataset;

import co.cask.cdap.api.dataset.DatasetProperties;
import co.cask.cdap.api.dataset.module.DatasetModule;
import co.cask.cdap.common.conf.Constants;
import co.cask.cdap.data2.datafabric.dataset.service.mds.DatasetInstanceMDS;
import co.cask.cdap.data2.datafabric.dataset.service.mds.DatasetTypeMDS;
import co.cask.cdap.data2.dataset2.DatasetFramework;
import co.cask.cdap.data2.dataset2.DatasetManagementException;
import co.cask.cdap.data2.dataset2.SingleTypeModule;
import co.cask.cdap.proto.Id;
import com.google.common.base.Joiner;
import com.google.common.collect.ImmutableMap;

import java.io.IOException;
import java.util.Map;

/**
 * Utility for working with dataset metadata table.
 */
public class DatasetMetaTableUtil {
  public static final String META_TABLE_NAME = "datasets.type";
  public static final String INSTANCE_TABLE_NAME = "datasets.instance";

  private static final Id.DatasetInstance metaTableInstanceId =
    Id.DatasetInstance.from(Constants.SYSTEM_NAMESPACE_ID, META_TABLE_NAME);
  private static final Id.DatasetInstance instanceTableInstanceId =
    Id.DatasetInstance.from(Constants.SYSTEM_NAMESPACE_ID, INSTANCE_TABLE_NAME);

  private final DatasetFramework framework;

  public DatasetMetaTableUtil(DatasetFramework framework) {
    this.framework = framework;
  }

  public DatasetTypeMDS getTypeMetaTable() throws DatasetManagementException, IOException {
    return (DatasetTypeMDS) DatasetsUtil.getOrCreateDataset(framework, metaTableInstanceId,
                                                            DatasetTypeMDS.class.getName(),
                                                            DatasetProperties.EMPTY, null, null);
  }

  public DatasetInstanceMDS getInstanceMetaTable() throws DatasetManagementException, IOException {
    return (DatasetInstanceMDS) DatasetsUtil.getOrCreateDataset(framework, instanceTableInstanceId,
                                                                DatasetInstanceMDS.class.getName(),
                                                                DatasetProperties.EMPTY, null, null);
  }

  /**
   * Adds datasets and types to the given {@link DatasetFramework} used by dataset service mds.
   *
   * @param datasetFramework framework to add types and datasets to
   */
  public static void setupDatasets(DatasetFramework datasetFramework) throws IOException, DatasetManagementException {
    for (Map.Entry<String, ? extends DatasetModule> entry : getModules().entrySet()) {
      // meta tables should be in the system namespace
      Id.DatasetModule moduleId = Id.DatasetModule.from(Constants.SYSTEM_NAMESPACE_ID, entry.getKey());
      datasetFramework.addModule(moduleId, entry.getValue());
    }

    datasetFramework.addInstance(DatasetTypeMDS.class.getName(), Id.DatasetInstance.from(
<<<<<<< HEAD
                                   Constants.SYSTEM_NAMESPACE_ID, META_TABLE_NAME), DatasetProperties.EMPTY);
    datasetFramework.addInstance(DatasetInstanceMDS.class.getName(), Id.DatasetInstance.from(
                                   Constants.SYSTEM_NAMESPACE_ID, INSTANCE_TABLE_NAME), DatasetProperties.EMPTY);
=======
                                   Constants.SYSTEM_NAMESPACE_ID, META_TABLE_NAME),
                                 DatasetProperties.EMPTY);
    datasetFramework.addInstance(DatasetInstanceMDS.class.getName(), Id.DatasetInstance.from(
                                   Constants.SYSTEM_NAMESPACE_ID, INSTANCE_TABLE_NAME),
                                 DatasetProperties.EMPTY);
>>>>>>> a00ebb90
  }

  /**
   * @return dataset modules used by dataset mds
   */
  public static Map<String, ? extends DatasetModule> getModules() {
    return ImmutableMap.of("typeMDSModule", new SingleTypeModule(DatasetTypeMDS.class),
                           "instanceMDSModule", new SingleTypeModule(DatasetInstanceMDS.class));
  }
}<|MERGE_RESOLUTION|>--- conflicted
+++ resolved
@@ -74,17 +74,11 @@
     }
 
     datasetFramework.addInstance(DatasetTypeMDS.class.getName(), Id.DatasetInstance.from(
-<<<<<<< HEAD
-                                   Constants.SYSTEM_NAMESPACE_ID, META_TABLE_NAME), DatasetProperties.EMPTY);
-    datasetFramework.addInstance(DatasetInstanceMDS.class.getName(), Id.DatasetInstance.from(
-                                   Constants.SYSTEM_NAMESPACE_ID, INSTANCE_TABLE_NAME), DatasetProperties.EMPTY);
-=======
                                    Constants.SYSTEM_NAMESPACE_ID, META_TABLE_NAME),
                                  DatasetProperties.EMPTY);
     datasetFramework.addInstance(DatasetInstanceMDS.class.getName(), Id.DatasetInstance.from(
                                    Constants.SYSTEM_NAMESPACE_ID, INSTANCE_TABLE_NAME),
                                  DatasetProperties.EMPTY);
->>>>>>> a00ebb90
   }
 
   /**
