--- conflicted
+++ resolved
@@ -398,11 +398,7 @@
     Id.Application appId = new Id.Application(new Id.Namespace(DefaultId.NAMESPACE.getId()), spec.getName());
     store.addApplication(appId, spec, new LocalLocationFactory().create("/foo"));
 
-<<<<<<< HEAD
-    Id.Program programId = new Id.Program(appId, type, "WordCountFlow");
-=======
     Id.Program programId = new Id.Program(appId, ProgramType.FLOW, "WordCountFlow");
->>>>>>> 208474c7
     store.setFlowletInstances(programId, "StreamSource",
                                                       initialInstances + 5);
     // checking that app spec in store was adjusted
@@ -424,11 +420,7 @@
     ApplicationSpecification spec = Specifications.from(new AllProgramsApp());
 
     Id.Application appId = new Id.Application(new Id.Namespace(DefaultId.NAMESPACE.getId()), spec.getName());
-<<<<<<< HEAD
-    Id.Program programId = new Id.Program(appId, type, "NoOpProcedure");
-=======
     Id.Program programId = new Id.Program(appId, ProgramType.PROCEDURE, "NoOpProcedure");
->>>>>>> 208474c7
 
     int instancesFromSpec = spec.getProcedures().get("NoOpProcedure").getInstances();
     Assert.assertEquals(1, instancesFromSpec);
@@ -503,17 +495,10 @@
 
     Assert.assertNotNull(store.getApplication(appId));
 
-<<<<<<< HEAD
-    Id.Program flowProgramId = new Id.Program(appId, type, "NoOpFlow");
-    Id.Program mapreduceProgramId = new Id.Program(appId, type, "NoOpMR");
-    Id.Program procedureProgramId = new Id.Program(appId, type, "NoOpProcedure");
-    Id.Program workflowProgramId = new Id.Program(appId, type, "NoOpWorkflow");
-=======
     Id.Program flowProgramId = new Id.Program(appId, ProgramType.FLOW, "NoOpFlow");
     Id.Program mapreduceProgramId = new Id.Program(appId, ProgramType.MAPREDUCE, "NoOpMR");
     Id.Program procedureProgramId = new Id.Program(appId, ProgramType.PROCEDURE, "NoOpProcedure");
     Id.Program workflowProgramId = new Id.Program(appId, ProgramType.WORKFLOW, "NoOpWorkflow");
->>>>>>> 208474c7
 
     store.storeRunArguments(flowProgramId, ImmutableMap.of("model", "click"));
     store.storeRunArguments(mapreduceProgramId, ImmutableMap.of("path", "/data"));
@@ -569,21 +554,12 @@
     Id.Application appId2 = new Id.Application(namespaceId, spec.getName());
     store.addApplication(appId2, spec, new LocalLocationFactory().create("/wordCount"));
 
-<<<<<<< HEAD
-    Id.Program flowProgramId1 = new Id.Program(appId1, type, "NoOpFlow");
-    Id.Program mapreduceProgramId1 = new Id.Program(appId1, type, "NoOpMR");
-    Id.Program procedureProgramId1 = new Id.Program(appId1, type, "NoOpProcedure");
-    Id.Program workflowProgramId1 = new Id.Program(appId1, type, "NoOpWorkflow");
-
-    Id.Program flowProgramId2 = new Id.Program(appId2, type, "WordCountFlow");
-=======
     Id.Program flowProgramId1 = new Id.Program(appId1, ProgramType.FLOW, "NoOpFlow");
     Id.Program mapreduceProgramId1 = new Id.Program(appId1, ProgramType.MAPREDUCE, "NoOpMR");
     Id.Program procedureProgramId1 = new Id.Program(appId1, ProgramType.PROCEDURE, "NoOpProcedure");
     Id.Program workflowProgramId1 = new Id.Program(appId1, ProgramType.WORKFLOW, "NoOpWorkflow");
 
     Id.Program flowProgramId2 = new Id.Program(appId2, ProgramType.FLOW, "WordCountFlow");
->>>>>>> 208474c7
 
     Assert.assertNotNull(store.getApplication(appId1));
     Assert.assertNotNull(store.getApplication(appId2));
@@ -705,12 +681,8 @@
 
   private static final Id.Namespace account = new Id.Namespace(Constants.DEFAULT_NAMESPACE);
   private static final Id.Application appId = new Id.Application(account, AppWithWorkflow.NAME);
-<<<<<<< HEAD
-  private static final Id.Program program = new Id.Program(appId, type, AppWithWorkflow.SampleWorkflow.NAME);
-=======
   private static final Id.Program program = new Id.Program(appId, ProgramType.WORKFLOW,
                                                            AppWithWorkflow.SampleWorkflow.NAME);
->>>>>>> 208474c7
   private static final SchedulableProgramType programType = SchedulableProgramType.WORKFLOW;
   private static final Schedule schedule1 = Schedules.createTimeSchedule("Schedule1", "Every minute", "* * * * ?");
   private static final Schedule schedule2 = Schedules.createTimeSchedule("Schedule2", "Every Hour", "0 * * * ?");
