/*
 * Copyright © 2015 Cask Data, Inc.
 *
 * Licensed under the Apache License, Version 2.0 (the "License"); you may not
 * use this file except in compliance with the License. You may obtain a copy of
 * the License at
 *
 * http://www.apache.org/licenses/LICENSE-2.0
 *
 * Unless required by applicable law or agreed to in writing, software
 * distributed under the License is distributed on an "AS IS" BASIS, WITHOUT
 * WARRANTIES OR CONDITIONS OF ANY KIND, either express or implied. See the
 * License for the specific language governing permissions and limitations under
 * the License.
 */

package co.cask.cdap.internal.app.runtime.schedule;

import co.cask.cdap.api.schedule.SchedulableProgramType;
import co.cask.cdap.api.schedule.Schedule;
import co.cask.cdap.api.schedule.ScheduleSpecification;
import co.cask.cdap.app.ApplicationSpecification;
import co.cask.cdap.app.runtime.ProgramRuntimeService;
import co.cask.cdap.app.store.Store;
import co.cask.cdap.app.store.StoreFactory;
import co.cask.cdap.common.conf.CConfiguration;
import co.cask.cdap.common.exception.NotFoundException;
import co.cask.cdap.config.PreferencesStore;
import co.cask.cdap.internal.schedule.TimeSchedule;
import co.cask.cdap.proto.Id;
import co.cask.cdap.proto.ProgramType;
import com.google.common.base.Preconditions;
import com.google.common.base.Supplier;
import com.google.common.collect.ImmutableList;
import com.google.common.collect.Lists;
import com.google.common.util.concurrent.ListeningExecutorService;
import com.google.common.util.concurrent.MoreExecutors;
import org.apache.twill.common.Threads;
import org.quartz.CronScheduleBuilder;
import org.quartz.Job;
import org.quartz.JobBuilder;
import org.quartz.JobDetail;
import org.quartz.JobKey;
import org.quartz.Trigger;
import org.quartz.TriggerBuilder;
import org.quartz.TriggerKey;
import org.quartz.spi.JobFactory;
import org.quartz.spi.TriggerFiredBundle;
import org.slf4j.Logger;
import org.slf4j.LoggerFactory;

import java.util.List;
import java.util.concurrent.Executors;

/**
 * Class that wraps Quartz scheduler. Needed to delegate start stop operations to classes that extend
 * DefaultSchedulerService.
 */
final class TimeScheduler implements Scheduler {
  private static final Logger LOG = LoggerFactory.getLogger(TimeScheduler.class);

  private org.quartz.Scheduler scheduler;
  private final StoreFactory storeFactory;
  private final Supplier<org.quartz.Scheduler> schedulerSupplier;
  private final ProgramRuntimeService programRuntimeService;
  private final PreferencesStore preferencesStore;
  private final CConfiguration cConf;
  private ListeningExecutorService taskExecutorService;
<<<<<<< HEAD
  private boolean schedulerStarted;
=======
  private final Store store;
>>>>>>> 1c4291d7

  TimeScheduler(Supplier<org.quartz.Scheduler> schedulerSupplier, StoreFactory storeFactory,
                ProgramRuntimeService programRuntimeService, PreferencesStore preferencesStore, CConfiguration cConf) {
    this.schedulerSupplier = schedulerSupplier;
    this.storeFactory = storeFactory;
    this.store = storeFactory.create();
    this.programRuntimeService = programRuntimeService;
    this.scheduler = null;
    this.preferencesStore = preferencesStore;
    this.cConf = cConf;
    this.schedulerStarted = false;
  }

  void init() throws SchedulerException {
    try {
      taskExecutorService = MoreExecutors.listeningDecorator(
        Executors.newCachedThreadPool(Threads.createDaemonThreadFactory("time-schedule-task")));
      scheduler = schedulerSupplier.get();
      scheduler.setJobFactory(createJobFactory(storeFactory.create()));
    } catch (org.quartz.SchedulerException e) {
      throw new SchedulerException(e);
    }
  }

  void lazyStart() throws SchedulerException {
    try {
      scheduler.start();
      schedulerStarted = true;
    } catch (org.quartz.SchedulerException e) {
      throw new SchedulerException(e);
    }
  }

  boolean isStarted() {
    return schedulerStarted;
  }

  void stop() throws SchedulerException {
    try {
      if (scheduler != null) {
        scheduler.shutdown();
      }
      if (taskExecutorService != null) {
        taskExecutorService.shutdownNow();
      }
    } catch (org.quartz.SchedulerException e) {
      throw new SchedulerException(e);
    }
  }

  @Override
  public void schedule(Id.Program programId, SchedulableProgramType programType, Schedule schedule)
    throws SchedulerException {
    schedule(programId, programType, ImmutableList.of(schedule));
  }

  @Override
  public void schedule(Id.Program programId, SchedulableProgramType programType, Iterable<Schedule> schedules)
    throws SchedulerException {
    checkInitialized();
    Preconditions.checkNotNull(schedules);

    String jobKey = jobKeyFor(programId, programType).getName();
    JobDetail job = JobBuilder.newJob(DefaultSchedulerService.ScheduledJob.class)
      .withIdentity(jobKey)
      .storeDurably(true)
      .build();
    try {
      scheduler.addJob(job, true);
    } catch (org.quartz.SchedulerException e) {
      throw new SchedulerException(e);
    }
    for (Schedule schedule : schedules) {
      Preconditions.checkArgument(schedule instanceof TimeSchedule);
      TimeSchedule timeSchedule = (TimeSchedule) schedule;
      String scheduleName = timeSchedule.getName();
      String cronEntry = timeSchedule.getCronEntry();
      String triggerKey = AbstractSchedulerService.scheduleIdFor(programId, programType, scheduleName);

      LOG.debug("Scheduling job {} with cron {}", scheduleName, cronEntry);

      Trigger trigger = TriggerBuilder.newTrigger()
        .withIdentity(triggerKey)
        .forJob(job)
        .withSchedule(CronScheduleBuilder.cronSchedule(getQuartzCronExpression(cronEntry)))
        .build();
      try {
        scheduler.scheduleJob(trigger);
      } catch (org.quartz.SchedulerException e) {
        throw new SchedulerException(e);
      }
    }
  }

  @Override
  public List<ScheduledRuntime> nextScheduledRuntime(Id.Program program, SchedulableProgramType programType)
    throws SchedulerException {
    checkInitialized();

    List<ScheduledRuntime> scheduledRuntimes = Lists.newArrayList();
    try {
      for (Trigger trigger : scheduler.getTriggersOfJob(jobKeyFor(program, programType))) {
        ScheduledRuntime runtime = new ScheduledRuntime(trigger.getKey().toString(),
                                                        trigger.getNextFireTime().getTime());
        scheduledRuntimes.add(runtime);
      }
    } catch (org.quartz.SchedulerException e) {
      throw new SchedulerException(e);
    }
    return scheduledRuntimes;
  }

  @Override
  public List<String> getScheduleIds(Id.Program program, SchedulableProgramType programType)
    throws SchedulerException {
    checkInitialized();

    List<String> scheduleIds = Lists.newArrayList();
    try {
      for (Trigger trigger : scheduler.getTriggersOfJob(jobKeyFor(program, programType))) {
        scheduleIds.add(trigger.getKey().getName());
      }
    }   catch (org.quartz.SchedulerException e) {
      throw new SchedulerException(e);
    }
    return scheduleIds;
  }


  @Override
  public void suspendSchedule(Id.Program program, SchedulableProgramType programType, String scheduleName)
    throws NotFoundException, SchedulerException {
    checkInitialized();
    try {
      scheduler.pauseTrigger(new TriggerKey(AbstractSchedulerService.scheduleIdFor(program, programType,
                                                                                   scheduleName)));
    } catch (org.quartz.SchedulerException e) {
      throw new SchedulerException(e);
    }
  }

  @Override
  public void resumeSchedule(Id.Program program, SchedulableProgramType programType, String scheduleName)
    throws NotFoundException, SchedulerException {
    checkInitialized();
    try {
      scheduler.resumeTrigger(new TriggerKey(AbstractSchedulerService.scheduleIdFor(program, programType,
                                                                                    scheduleName)));
    } catch (org.quartz.SchedulerException e) {
      throw new SchedulerException(e);
    }
  }

  @Override
  public void updateSchedule(Id.Program program, SchedulableProgramType programType, Schedule schedule)
    throws NotFoundException, SchedulerException {
    // TODO modify the update flow [CDAP-1618]
    deleteSchedule(program, programType, schedule.getName());
    schedule(program, programType, schedule);
  }

  @Override
  public void deleteSchedule(Id.Program program, SchedulableProgramType programType, String scheduleName)
    throws NotFoundException, SchedulerException {
    checkInitialized();
    try {
      Trigger trigger = scheduler.getTrigger(
        new TriggerKey(AbstractSchedulerService.scheduleIdFor(program, programType, scheduleName)));
      if (trigger == null) {
        throw new ScheduleNotFoundException(scheduleName);
      }

      scheduler.unscheduleJob(trigger.getKey());

      JobKey jobKey = trigger.getJobKey();
      if (scheduler.getTriggersOfJob(jobKey).isEmpty()) {
        scheduler.deleteJob(jobKey);
      }
    } catch (org.quartz.SchedulerException e) {
      throw new SchedulerException(e);
    }
  }

  @Override
  public void deleteSchedules(Id.Program program, SchedulableProgramType programType)
    throws SchedulerException {
    checkInitialized();
    try {
      scheduler.deleteJob(jobKeyFor(program, programType));
    } catch (org.quartz.SchedulerException e) {
      throw new SchedulerException(e);
    }
  }

  @Override
  public void deleteAllSchedules(Id.Namespace namespaceId) throws SchedulerException {
    for (ApplicationSpecification appSpec : store.getAllApplications(namespaceId)) {
      deleteAllSchedules(namespaceId, appSpec);
    }
  }

  private void deleteAllSchedules(Id.Namespace namespaceId, ApplicationSpecification appSpec)
    throws SchedulerException {
    for (ScheduleSpecification scheduleSpec : appSpec.getSchedules().values()) {
      Id.Application appId = Id.Application.from(namespaceId.getId(), appSpec.getName());
      ProgramType programType = ProgramType.valueOfSchedulableType(scheduleSpec.getProgram().getProgramType());
      Id.Program programId = Id.Program.from(appId, programType, scheduleSpec.getProgram().getProgramName());
      deleteSchedules(programId, scheduleSpec.getProgram().getProgramType());
    }
  }

  @Override
  public ScheduleState scheduleState(Id.Program program, SchedulableProgramType programType, String scheduleName)
    throws SchedulerException {
    checkInitialized();
    try {
      Trigger.TriggerState state = scheduler.getTriggerState(
        new TriggerKey(AbstractSchedulerService.scheduleIdFor(program, programType, scheduleName)));
      // Map trigger state to schedule state.
      // This method is only interested in returning if the scheduler is
      // Paused, Scheduled or NotFound.
      switch (state) {
        case NONE:
          return ScheduleState.NOT_FOUND;
        case PAUSED:
          return ScheduleState.SUSPENDED;
        default:
          return ScheduleState.SCHEDULED;
      }
    } catch (org.quartz.SchedulerException e) {
      throw new SchedulerException(e);
    }
  }

  private void checkInitialized() {
    Preconditions.checkNotNull(scheduler, "Scheduler not yet initialized");
  }

  private static JobKey jobKeyFor(Id.Program program, SchedulableProgramType programType) {
    return new JobKey(AbstractSchedulerService.programIdFor(program, programType));
  }

  //Helper function to adapt cron entry to a cronExpression that is usable by quartz.
  //1. Quartz doesn't support wild-carding of both day-of-the-week and day-of-the-month
  //2. Quartz resolution is in seconds which cron entry doesn't support.
  private String getQuartzCronExpression(String cronEntry) {
    // Checks if the cronEntry is quartz cron Expression or unix like cronEntry format.
    // CronExpression will directly be used for tests.
    String parts [] = cronEntry.split(" ");
    Preconditions.checkArgument(parts.length >= 5 , "Invalid cron entry format");
    if (parts.length == 5) {
      //cron entry format
      StringBuilder cronStringBuilder = new StringBuilder("0 " + cronEntry);
      if (cronStringBuilder.charAt(cronStringBuilder.length() - 1) == '*') {
        cronStringBuilder.setCharAt(cronStringBuilder.length() - 1, '?');
      }
      return cronStringBuilder.toString();
    } else {
      //Use the given cronExpression
      return cronEntry;
    }
  }

  private JobFactory createJobFactory(final Store store) {
    return new JobFactory() {
      @Override
      public Job newJob(TriggerFiredBundle bundle, org.quartz.Scheduler scheduler)
        throws org.quartz.SchedulerException {
        Class<? extends Job> jobClass = bundle.getJobDetail().getJobClass();

        if (DefaultSchedulerService.ScheduledJob.class.isAssignableFrom(jobClass)) {
          return new DefaultSchedulerService.ScheduledJob(store, programRuntimeService, preferencesStore,
                                                          cConf, taskExecutorService);
        } else {
          try {
            return jobClass.newInstance();
          } catch (Exception e) {
            throw new org.quartz.SchedulerException("Failed to create instance of " + jobClass, e);
          }
        }
      }
    };
  }
}<|MERGE_RESOLUTION|>--- conflicted
+++ resolved
@@ -66,11 +66,8 @@
   private final PreferencesStore preferencesStore;
   private final CConfiguration cConf;
   private ListeningExecutorService taskExecutorService;
-<<<<<<< HEAD
   private boolean schedulerStarted;
-=======
   private final Store store;
->>>>>>> 1c4291d7
 
   TimeScheduler(Supplier<org.quartz.Scheduler> schedulerSupplier, StoreFactory storeFactory,
                 ProgramRuntimeService programRuntimeService, PreferencesStore preferencesStore, CConfiguration cConf) {
