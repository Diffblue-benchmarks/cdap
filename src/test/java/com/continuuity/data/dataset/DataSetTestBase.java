--- conflicted
+++ resolved
@@ -10,10 +10,7 @@
 import com.continuuity.data.operation.executor.BatchTransactionAgentWithSyncReads;
 import com.continuuity.data.operation.executor.OperationExecutor;
 import com.continuuity.data.operation.executor.SmartTransactionAgent;
-<<<<<<< HEAD
-=======
 import com.continuuity.data.operation.executor.SynchronousTransactionAgent;
->>>>>>> aaaf32e2
 import com.continuuity.data.operation.executor.TransactionAgent;
 import com.continuuity.data.operation.executor.TransactionProxy;
 import com.continuuity.data.runtime.DataFabricLocalModule;
@@ -52,11 +49,7 @@
 
   public static boolean useProxy = false;
 
-<<<<<<< HEAD
-=======
   protected enum Mode { Sync, Batch, Smart }
-
->>>>>>> aaaf32e2
   /**
    * Sets up the in-memory operation executor and the data fabric
    */
@@ -90,15 +83,7 @@
       specs.add(dataset.configure());
     }
     // create an instantiator the resulting list of data set specs
-<<<<<<< HEAD
-    if (useProxy) {
-      instantiator = new DataSetInstantiator(fabric, proxy, null);
-    } else {
-      instantiator = new DataSetInstantiator(fabric, collectionClient, null);
-    }
-=======
     instantiator = new DataSetInstantiator(fabric, proxy, null);
->>>>>>> aaaf32e2
     instantiator.setDataSets(specs);
   }
 
@@ -110,27 +95,18 @@
    */
   public static void newCollector() throws OperationException {
     if (useProxy) {
-<<<<<<< HEAD
-      newTransaction();
-=======
       newTransaction(Mode.Batch);
->>>>>>> aaaf32e2
     } else {
       collector = new SimpleBatchCollector();
       collectionClient.setCollector(collector);
     }
   }
-<<<<<<< HEAD
-  public static void newTransaction() throws OperationException {
-    agent = new SmartTransactionAgent(opex, OperationContext.DEFAULT);
-=======
   public static void newTransaction(Mode mode) throws OperationException {
     switch (mode) {
       case Sync: agent = new SynchronousTransactionAgent(opex, OperationContext.DEFAULT); break;
       case Batch: agent = new BatchTransactionAgentWithSyncReads(opex, OperationContext.DEFAULT); break;
       case Smart: agent = new SmartTransactionAgent(opex, OperationContext.DEFAULT);
     }
->>>>>>> aaaf32e2
     agent.start();
     proxy.setTransactionAgent(agent);
   }
@@ -151,16 +127,6 @@
       } finally {
         newCollector();
       }
-<<<<<<< HEAD
-    }
-  }
-  public static void commitTransaction() throws OperationException {
-    try {
-      agent.finish();
-    } finally {
-      newTransaction();
-=======
->>>>>>> aaaf32e2
     }
   }
   public static void commitTransaction() throws OperationException {
