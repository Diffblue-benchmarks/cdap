--- conflicted
+++ resolved
@@ -33,17 +33,10 @@
     this.header = builder.build();
   }
 
-<<<<<<< HEAD
+
   public QueueEnqueue asEnqueue() {
     return new QueueEnqueue(queueProducer,
                             queueName.toASCIIString().getBytes(Charsets.US_ASCII),
                             header, data);
-=======
-  QueueEnqueue asEnqueue() {
-//    return new QueueEnqueue(queueProducer,
-//                            queueName.toASCIIString().getBytes(Charsets.US_ASCII),
-//                            header, data);
-    return null;
->>>>>>> caac7cfe
   }
 }