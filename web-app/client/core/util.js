/*
 * Utilities
 */

define([], function () {

	Em.debug('Loading Util');

	$.timeago = $.timeago || function () {};
	$.timeago.settings.strings.seconds = '%d seconds';
	$.timeago.settings.strings.minute = 'About a minute';
	$.timeago.settings.refreshMillis = 0;

	Date.prototype.ISO8601 = function (date) {
		date = date || this;
		var pad_two = function(n) {
			return (n < 10 ? '0' : '') + n;
		};
		var pad_three = function(n) {
			return (n < 100 ? '0' : '') + (n < 10 ? '0' : '') + n;
		};
		return [
			date.getUTCFullYear(), '-',
			pad_two(date.getUTCMonth() + 1), '-',
			pad_two(date.getUTCDate()), 'T',
			pad_two(date.getUTCHours()), ':',
			pad_two(date.getUTCMinutes()), ':',
			pad_two(date.getUTCSeconds()), '.',
			pad_three(date.getUTCMilliseconds()), 'Z'
		].join('');
	};

	var Util = Em.Object.extend({

	  BYTES_IN_MBYTE: 1024 * 1024,

    warningContainer: $('#warning'),
    warningSpan: $('#warning .warning-text'),

    METRICS_ENDPOINTS: {
      metrics: {
        location: '/reactor/services/metrics/request.received?aggregate=true',
        name: 'Requests received'
      },
      streams: {
        location: '/reactor/services/stream.handler/request.received?aggregate=true',
        name: 'Requests received'
      },
      transaction: {
        location: '/reactor/transactions/inprogress?aggregate=true',
        name: 'Inprogress'
      },
      appfabric: {
        location: '/reactor/services/appfabric/request.received?aggregate=true',
        name: 'Requests received'
      },
      datasets: {
        location: '/reactor/services/dataset.manager/request.recieved?aggregate=true',
        name: 'Requests received'
      }
    },

    getMetricEndpoint: function (name) {
      if (!(name in this.METRICS_ENDPOINTS)) {
        return '';
      }
      return this.METRICS_ENDPOINTS[name].location || '';
    },

    getMetricName: function (name) {
      if (!(name in this.METRICS_ENDPOINTS)) {
        return '';
      }
      return this.METRICS_ENDPOINTS[name].name || '';
    },

		/**
     * Looks up unique id for a record or generates it and adds it to index.
     * @param  {string} recordName.
     * @return {string} id unique id for record.
     */
		generateUid: function () {
			return Math.random().toString(36).substr(2,9);
		},

		parseQueryString: function (path) {

			var result = {};
			var qs = path.split('?')[1];
			if (!qs) {
				return result;
			}

			var pairs = qs.split('&'), pair;
			var i = pairs.length;
			while (i--) {
				pair = pairs[i].split('=');
				result[pair[0]] = pair[1];
			}

			return result;

		},

    /**
     * Shows warning popup.
     * @param errorHTML HTML to show in the warning.
     */
    showWarning: function(errorHTML) {
      var self = this;
      self.warningContainer.hide()
      self.warningSpan.html(errorHTML);
      self.warningContainer.show();
    },

		enc: function (string) {

			return encodeURIComponent(string).replace(/\./g, '%2E');

		},

		Cookie: $.cookie,

		NUX: {

			APP_NAME: 'ResponseCodeAnalytics',
			FLOW_NAME: 'LogAnalyticsFlow',
			STREAM_NAME: 'logEventStream',
			PROCEDURE_NAME: 'StatusCodeProcedure',
			TITLES: [
				'Welcome!',
				'Flows',
				'Streams',
				'Events',
				'Flow Log',
				'Return to Application',
				'Procedures',
				'Methods'
			],
			STRINGS: [
				'We\'ve added a Log Analytics Application for you to try out. Click here to take a look.',
				'This Application contains a Flow, which processes Apache log events in real-time. Click to view its details.',
				'Flows are fed data in real-time via Streams. Click this Stream to inject an event.',
				'We\'ve pre-populated the injector with a line from an Apache access log. Click INJECT to proceed.',
				'Let\'s take a look at the log being generated by this Flow.',
				'Nice work! Now that you\'ve injected some data, return to the Application and we\'ll try out a Procedure.',
				'This Application contains a Procedure, which is user-implemented and serves data from DataSets. Click to view its details.',
				'This procedure has a method named getCounts, which returns event counts by HTTP status code. Type "getCounts" into the method field and click EXECUTE.'
			],
			COMPLETE: {},

			start: function () {
				var self = this;
				C.addRouteHandler('nux', function () {
					self.routeChanged.apply(self, arguments);
				});

				Ember.run.next(function () {
					if (C.get('currentPath') === 'Overview') {
						$('.app-list-name a').each(function (i, el) {
							if ($(el).text() === self.APP_NAME) {
								self.popover(el, 'top', self.TITLES[0], self.STRINGS[0]);
								return false;
							}
						});
					}
				});

			},

			restart: function () {

				var self = this;
				this.COMPLETE = {};
				window.location.hash = '';
				$('#nux-completed-modal').fadeOut();

				Ember.run.next(function () {
					if (C.get('currentPath') === 'Overview') {
						$('.app-list-name a').each(function (i, el) {
							if ($(el).text() === self.APP_NAME) {
								self.popover(el, 'top', self.TITLES[0], self.STRINGS[0]);
								return false;
							}
						});
					}
				});

			},

			skip: function () {

				this.skipped = true;
				this.completed();

				C.removeRouteHandler('nux');
				$('div.popover').fadeOut();
				return false;

			},

			completed: function () {

				var xhr = new XMLHttpRequest();
				xhr.open('GET', '/nux_complete', true);
				xhr.send();

			},

			popover: function (id, placement, title, content) {

				Ember.run.next(function () {

					setTimeout(function () {

						$(id).popover({
								placement: placement,
								title: '<span class="popover-dismiss" href="#" onclick="return C.Util.NUX.skip();">' +
									'Skip Tour</span><span>' + title + '</span>',
								content: content,
								html: true
							});
						$(id).popover('show');

					}, 500);

				});

			},

			routeChanged: function (controller, model) {

				var self = this;
				var name = controller._debugContainerKey;
				var id = model ? model.get('id') : null;

				switch(name) {

					case 'controller:App':
						if (id === self.APP_NAME) {
							if (!self.COMPLETE['App']) {
								self.popover('#process-panel .app-list-name a',
									'right', self.TITLES[1], self.STRINGS[1]);
								self.COMPLETE['App'] = true;

							} else {
								if (!self.COMPLETE['Procedure']) {
									setTimeout(function () {
										window.scrollTo(0, 1000);
										self.popover('#query-panel .app-list-name a', 'right',
											self.TITLES[6], self.STRINGS[6]);

									}, 1000);

								}
							}
						}
					break;
					case 'controller:FlowStatus':
						if (id === (self.APP_NAME + ':' + self.FLOW_NAME) && !self.COMPLETE['Flow']) {
							self.popover('#flowlet' + self.STREAM_NAME, 'top', self.TITLES[2], self.STRINGS[2]);
							self.COMPLETE['Flow'] = true;
						}
					break;
					case 'controller:FlowStatusStream':
						if (!self.COMPLETE['Stream'] && model.get('id') === self.STREAM_NAME) {
							self.popover('.popup-inject-wrapper button', 'left', self.TITLES[3], self.STRINGS[3]);
							self.COMPLETE['Stream'] = true;

							Ember.run.next(function () {

								controller.set('injectValue', '165.225.156.91 - - [09/Jan/2014:21:28:53 -0400] ' +
									'"GET /index.html HTTP/1.1" 200 225 "http://continuuity.com" "Mozilla/4.08 [en]' +
									' (Win98; I ;Nav)"');

								$('.popup-inject-wrapper button').one('click', function () {
									if (self.skipped) {
										return;
									}
									self.popover('#title .nav li:nth-child(2)',
										'bottom', self.TITLES[4], self.STRINGS[4]);
								});
							});
						}
					break;
					case 'controller:FlowLog':
						if (id === (self.APP_NAME + ':' + self.FLOW_NAME)) {
							self.popover('[href="#/apps/' + self.APP_NAME + '"]',
								'bottom', self.TITLES[5], self.STRINGS[5]);
						}
					break;
					case 'controller:ProcedureStatus':
						if (id === (self.APP_NAME + ':' + self.PROCEDURE_NAME)) {
							if (!self.COMPLETE['Procedure']) {
								self.popover('#method-name', 'top', self.TITLES[7], self.STRINGS[7]);
								self.COMPLETE['Procedure'] = true;

								Ember.run.next(function () {
									$('#method-name').one('click', function () {
										$(this).val('getCounts');
									});

									$('#execute-button').one('click', function () {
										if (self.skipped) {
											return;
										}
										setTimeout(function () {
											$('#nux-completed-modal').fadeIn();
											self.completed();
										}, 1000);
									});
								});
							}
						}
				}
			}
		},

		Upload: Em.Object.create({

			processing: false,
			resource_identifier: null,
			fileQueue: [],
			entityType: null,

			configure: function () {

				function ignoreDrag(e) {
					e.originalEvent.stopPropagation();
					e.originalEvent.preventDefault();
				}

				var self = this;
				var element = $('body');

				function drop (e) {
					ignoreDrag(e);

					C.Util.interrupt();

					if (!C.Util.Upload.processing) {
						var dt = e.originalEvent.dataTransfer;
						C.Util.Upload.sendFiles(dt.files, self.get('entityType'));
						$('#far-upload-alert').hide();
					}
				}

				element.bind('dragover', function (e) {

					ignoreDrag(e);
					$('#drop-hover').fadeIn();

				})
				.bind('dragover', ignoreDrag)
				.bind('drop', drop)
				.bind('keydown', function (e) {
					if (e.keyCode === 27) {
						$('#drop-hover').fadeOut();
					}
				});

			},

			__sendFile: function () {

				var file = this.fileQueue.shift();
				if (file === undefined) {
					C.Modal.show("Deployment Error", 'No file specified.');
					$('#drop-hover').fadeOut(function () {
						$('#drop-label').show();
						$('#drop-loading').hide();
					});
					return;
				}

				var xhr = new XMLHttpRequest();
				var uploadProg = xhr.upload || xhr;

				uploadProg.addEventListener('progress', function (e) {

					if (e.type === 'progress') {
						var pct = Math.round((e.loaded / e.total) * 100);
						$('#far-upload-status').html(pct + '% Uploaded...');
					}

				}, false);

				xhr.open('POST', '/upload/' + file.name, true);
				xhr.setRequestHeader("Content-type", "application/octet-stream");
				xhr.setRequestHeader("X-Archive-Name", file.name);
				xhr.send(file);

				function checkDeployStatus () {

					$.getJSON('/upload/status', function (status) {

						switch (status.code) {
							case 4:
								C.Modal.show("Deployment Error", status.message);
								$('#drop-hover').fadeOut(function () {
									$('#drop-label').show();
									$('#drop-loading').hide();
								});
								break;
							case 5:
								$('#drop-hover').fadeOut();
								window.location.reload();
								break;
							default:
								checkDeployStatus();
						}

					});

				}

				xhr.onreadystatechange = function () {

					if (xhr.readyState === 4) {

						if (xhr.statusText === 'OK') {
							checkDeployStatus();

						} else {
							C.EventModal.show({
								title: 'Deployment Error',
								body: xhr.responseText,
								onHideCallback: function () {
									window.location.reload();
								}
							});
							$('#drop-hover').fadeOut(function () {
								$('#drop-label').show();
								$('#drop-loading').hide();
							});

						}

					}
				};
			},

			sendFiles: function (files, type) {

				this.set('entityType', type);

				this.fileQueue = [];
				for (var i = 0; i < files.length; i ++) {
					this.fileQueue.push(files[i]);
				}

				if (files.length > 0) {
					this.__sendFile();
				}
			}
		}),

		updateCurrents: function (models, http, controller, buffer) {

			var j, k, metrics, map = {};
			var queries = [];

			models = models.filter(function (item) {
				return item !== undefined;
			});

			for (j = 0; j < models.length; j ++) {

				metrics = Em.keys(models[j].get('currents') || {});

				for (var k = 0; k < metrics.length; k ++) {
						var metric = models[j].get('currents').get(metrics[k]);
						if (metric.options) {
							buffer = metric.options.buffer || buffer;
							transform = metric.options.transform;
						}
                        buffer = buffer || 5;
						queries.push(metric.path + '?start=now-' + buffer + 's&count=' + buffer);
						map[metric.path] = models[j];

				}

			}

			if (queries.length) {
				http.post('metrics', queries, function (response) {
					controller.set('aggregatesCompleted', true);
					if (response.result) {

						var result = response.result;

						var i, k, data, path, label;
						for (i = 0; i < result.length; i ++) {
							path = result[i].path.split('?')[0];
							label = map[path].get('currents')[C.Util.enc(path)].value;
							if (label) {
<<<<<<< HEAD
                                var values = result[i].result.data;
                                // find last one that is not zero
                                // todo: this is a hack until we don't support gauge on the back-end
                                var last = 0;
                                for (var j = values.length - 1; j >= 0; j--) {
                                    if (values[j].value != 0) {
                                        last = values[j].value;
                                        break;
                                    }
                                }
                                resultValue = last;
								if (transform) {
									resultValue = transform(resultValue);
=======
								resultValue = result[i].result.data[0].value;
								var options = map[path].get('currents')[C.Util.enc(path)].options;
								if (options && options.transform) {
									resultValue = options.transform(resultValue);
>>>>>>> 06d7ceb6
								}
								map[path].setMetric(label, resultValue);
							}
						}
					}
				});
			} else {
				controller.set('aggregatesCompleted', true);
			}

		},

		updateAggregates: function (models, http, controller) {

			var j, k, metrics, map = {};
			var queries = [];

			var max = 60;

			models = models.filter(function (item) {
				return item !== undefined;
			});

			for (j = 0; j < models.length; j ++) {

				metrics = Em.keys(models[j].get('aggregates') || {});

				for (var k = 0; k < metrics.length; k ++) {

						var metric = models[j].get('aggregates').get(metrics[k]);
						queries.push(metric.path + '?aggregate=true');

						map[metric.path] = models[j];

				}

			}

			if (queries.length) {
				http.post('metrics', queries, function (response) {
					controller.set('aggregatesCompleted', true);
					if (response.result) {

						var result = response.result;

						var i, k, data, path, label;
						for (i = 0; i < result.length; i ++) {
							path = result[i].path.split('?')[0];

							if (map[path].get('aggregates')[C.Util.enc(path)]) {

								label = map[path].get('aggregates')[C.Util.enc(path)].value;
								if (label) {
									map[path].setMetric(label, result[i].result.data);
								}

							}
						}
					}
				});
			} else {
				controller.set('aggregatesCompleted', true);
			}

		},

		updateTimeSeries: function (models, http, controller, buffer) {

			var j, k, metrics, count, map = {};
			var queries = [];

			var start = 'now-' + (C.__timeRange + (C.METRICS_BUFFER + buffer || 0)) + 's';
			var end = 'now-' + (C.METRICS_BUFFER + buffer || 0) + 's';
			var max = C.SPARKLINE_POINTS;

			var path;

			models = models.filter(function (item) {
				return item !== undefined;
			});

			for (j = 0; j < models.length; j ++) {

				metrics = Em.keys(models[j].get('timeseries') || {});

				for (var k = 0; k < metrics.length; k ++) {

					var metric = models[j].get('timeseries').get(metrics[k]);

					// Check metric is an ember object.
					if (typeof metric === 'object') {
						if (metric) {
							count = max - metric.get('value.length');
							count = count || 1;

						} else {

							metric.set('value', []);
							count = max;

						}

						// Hax. Server treats end = start + count (no downsample yet)
						count = C.__timeRange;
						map[metric.path] = models[j];
						path = metric.path + '?start=' + start + '&end=' + end + '&count=' + count;

						if (metric.interpolate) {
							path += '&interpolate=' + metric.interpolate;
						}

						queries.push(path);
					}

				}

			}

			if (queries.length) {

				http.post('metrics', queries, function (response) {

					controller.set('timeseriesCompleted', true);
					if (response.result) {

						var result = response.result;

						// Real Hax. Memory comes back in MB.
						var multiplyBy = 1;

						var i, k, data, path;
						for (i = 0; i < result.length; i ++) {

							path = result[i].path.split('?')[0];

							// Real Hax. Memory comes back in MB.
							if (path.indexOf('resources.used.memory') !== -1) {
								multiplyBy = 1024;
							}

							if (!result[i].error) {

								data = result[i].result.data, k = data.length;

								while(k --) {
									data[k] = data[k].value * multiplyBy;
								}

								map[path].set('timeseries.' + C.Util.enc(path) + '.value', data);

								/*
								SOMEDAY: Use count to reduce traffic.

								var mapped = map[path].get('timeseries');
								var ts = mapped.get(path);

								ts.shift(data.length);
								ts = ts.concat(data);

								mapped.set(path, ts);
								*/

							}

						}
					}

				});
			} else {
				controller.set('timeseriesCompleted', true);
			}

		},

		updateRates: function (models, http, controller) {

			var j, k, metrics, count, map = {};
			var queries = [];

			var max = 1, start;
			var now = new Date().getTime();
			var count = 5;

			start = now - ((count + 2) * 1000);
			start = Math.floor(start / 1000);

			models = models.filter(function (item) {
				return item !== undefined;
			});

			for (j = 0; j < models.length; j ++) {

				metrics = Em.keys(models[j].get('rates') || {});

				for (var k = 0; k < metrics.length; k ++) {

					var metric = models[j].get('rates').get(metrics[k]);

					map[metric.path] = models[j];
					queries.push(metric.path + '?start=now-10s&end=now-5s&count=5');

				}

			}

			if (queries.length) {

				http.post('metrics', queries, function (response) {

					controller.set('ratesCompleted', true);
					if (response.result) {

						var result = response.result;

						var i, k, data, path, label;
						for (i = 0; i < result.length; i ++) {

							path = result[i].path.split('?')[0];

							if (!result[i].error) {

								data = result[i].result.data, k = data.length;

								// Averages over the values returned (count)
								var total = 0;
								while(k --) {
									total += data[k].value;
								}

								if (map[path].get('rates')[C.Util.enc(path)]) {

									label = map[path].get('rates')[C.Util.enc(path)].value;
									if (label) {
										map[path].setMetric(label, total / data.length);
									}
								}

							}
						}
					}

				});
			} else {
				controller.set('ratesCompleted', true);
			}

		},

		sparkline: function (widget, data, w, h, percent, shade) {

			var allData = [], length = 0;
			for (var i in this.series) {
				allData = allData.concat(this.series[i]);
				if (this.series[i].length > length) {
					length = this.series[i].length;
				}
			}
			var max = d3.max(allData) || 9;
			var min = d3.min(allData) || -1;
			var extend = Math.round(w / data.length);

			var margin = 5;
			var yBuffer = 0.0;
			var y, x;

			x = d3.scale.linear();//.domain([0, data.length]).range([0, w]);
			y = d3.scale.linear();

			var vis = widget
				.append("svg:svg")
				.attr('width', '100%')
				.attr('height', '100%')
				.attr('preserveAspectRatio', 'none');

			var g = vis.append("svg:g");
			var line = d3.svg.line().interpolate("monotone")
				.x(function(d,i) { return x(i); })
				.y(function(d) { return y(d); });

			if (percent || shade) {
				var area = d3.svg.area()
					.x(line.x())
					.y1(line.y())
					.y0(y(0));
				g.append("svg:path").attr('class', 'sparkline-area').attr("d", area(data));
			}

			g.append("svg:path").attr('class', 'sparkline-data').attr("d", line(data));

			return {
				g: g,
				percent: percent,
				shade: shade,
				series: {}, // Need to store to track data boundaries
				update: function (name, data) {

					this.series[name] = data;

					var allData = [], length = 0;
					for (var i in this.series) {
						allData = allData.concat(this.series[i]);
						if (this.series[i].length > length) {
							length = this.series[i].length;
						}
					}
					var max = d3.max(allData) || 100;
					var min = d3.min(allData) || 0;
					var extend = Math.round(w / data.length);

					var yBuffer = 0.0;
					var y, x;

					x = d3.scale.linear().domain([0, length]).range([0 - extend, w - extend]);

					if (this.percent) {
						y = d3.scale.linear()
							.domain([100, 0])
							.range([margin, h - margin]);
					} else {
						if ((max - min) === 0) {
							if (data[0]) {
								max = data[0] + data[0] * 0.1;
								min = data[0] - data[0] * 0.1;
							} else {
								max = 10;
								min = 0;
							}
						}
						y = d3.scale.linear()
							.domain([max + (max * yBuffer), min - (min * yBuffer)])
							.range([margin, h - margin]);
					}


					var line = d3.svg.line().interpolate("monotone")
						.x(function(d,i) { return x(i); })
						.y(function(d) { return y(d); });

					if (this.percent || this.shade) {
						var area = d3.svg.area().interpolate("monotone")
							.x(line.x())
							.y1(line.y())
							.y0(y(-100));

						this.g.selectAll("path.sparkline-area")
							.data([data])
							.attr("transform", "translate(" + x(0) + ")")
							.attr("d", area)
							.transition()
							.ease("linear")
							.duration(C.POLLING_INTERVAL)
							.attr("transform", "translate(" + x(-(C.POLLING_INTERVAL / 1000)) + ")");
					}

					this.g.selectAll("path.sparkline-data")
						.data([data])
						.attr("transform", "translate(" + x(0) + ")")
						.attr("d", line)
						.transition()
						.ease("linear")
						.duration(C.POLLING_INTERVAL)
						.attr("transform", "translate(" + x(-(C.POLLING_INTERVAL / 1000)) + ")");

				}
			};
		},

		number: function (value) {

			value = Math.abs(value);

			if (value > 1000000000) {
				var digits = 3 - (Math.round(value / 1000000000) + '').length;
				digits = digits < 0 ? 2 : digits;
				value = value / 1000000000;
				var rounded = Math.round(value * Math.pow(10, digits)) / Math.pow(10, digits);
				return [rounded, 'B'];

			} else if (value > 1000000) {
				var digits = 3 - (Math.round(value / 1000000) + '').length;
				digits = digits < 0 ? 2 : digits;
				value = value / 1000000;
				var rounded = Math.round(value * Math.pow(10, digits)) / Math.pow(10, digits);
				return [rounded, 'M'];

			} else if (value > 1000) {
				var digits = 3 - (Math.round(value / 1000) + '').length;
				digits = digits < 0 ? 2 : digits;
				value = value / 1000;
				var rounded = Math.round(value * Math.pow(10, digits)) / Math.pow(10, digits);
				return [rounded, 'K'];

			}

			var digits = 3 - (value + '').length;
			digits = digits < 0 ? 2 : digits;
			var rounded = Math.round(value * Math.pow(10, digits)) / Math.pow(10, digits);

			return [rounded, ''];

		},
		numberArrayToString: function(value) {
			return this.number(value).join('');
		},

		bytes: function (value) {

			if (value >= 1073741824) {
				value /= 1073741824;
				return [((Math.round(value * 100) / 100)), 'GB'];
			} else if (value >= 1048576) {
				value /= 1048576;
				return [((Math.round(value * 100) / 100)), 'MB'];
			} else if (value >= 1024) {
				value /= 1024;
				return [((Math.round(value * 10) / 10)), 'KB'];
			}

			return [value, 'B'];
		},

		interrupt: function () {

			$('#drop-border').addClass('hidden');

			$('#drop-label').hide();
			$('#drop-loading').show();
			$('#drop-hover').show();

		},

		proceed: function (done) {

			$('#drop-hover').fadeOut(function () {

				$('#drop-border').removeClass('hidden');

				$('#drop-label').show();
				$('#drop-loading').hide();
				if (typeof done === 'function') {
					done();
				}
			});

		},

		/**
		 * Pauses the thread for a predetermined amount of time.
     * !!! This will freeze the single running js thread, use carefully.!!!
		 * @param  {number} milliseconds
		 */
		threadSleep: function (milliseconds) {
			var time = new Date().getTime() + milliseconds;
			while (new Date().getTime() <= time) {
				$.noop();
			}
		},

    /**
     * Checks if loading is complete.
     * @param statuses Object containing statuses.
     * @return {boolean}
     */
    isLoadingComplete: function (statuses) {
      for (var item in statuses) {
        if (statuses[item] !== 'OK') {
          return false;
        }
      }
      return true;
    },

    capitaliseFirstLetter: function (string) {
      return string.charAt(0).toUpperCase() + string.slice(1);
    },

    /**
     * Returns true if the inputString represents a integer (mathematical definition) value.
     * Decimal is allowed, for instance '1.0' or '2.0' both return true.
     * '2.1' would return false, because it does not represent an integer value.
     *
     **/
    isInteger: function (inputString) {
      if (parseFloat(inputString) % 1 !== 0) {
        return false;
      }
      return (/^[0-9\.]+$/i.test(inputString));
    },

    /**
     * Handles keypresses when changing the number of instances requested for programs.
     * @param {btn} the jquery object, representing the button to disable, enable depending on input.
     * @param {inp} the input from the user, requesting a new number of instances.
     * @param {prevVal} the currently number of instances requested.
     * @return boolean, indicating whether or not to propogate the key-press further.
     *
     **/
    handleInstancesKeyPress: function (btn, inp, prevVal) {
      if (parseInt(inp, 10) != prevVal && C.Util.isInteger(inp)){
          btn.attr("disabled", false);
      } else {
          btn.attr("disabled", true);
      }
      return true;
    },

    /**
     * Because the number of a runnable's instances is changed from multiple controllers, the logic to check validity
     * is delegated to this function, to avoid duplicate code within each of those controllers.
     * @param {numRequestedString} the number of instances which a user is now requesting for the runnable.
     * @param {curRequested} the number of instances already requested for the runnable.
     * @param {min} the minimum number of instances the runnable allows.
     * @param {max} the max number of instances the runnable allows.
     * @return false if the number requested is valid, an error message (string) otherwise.
     */
    isInvalidNumInstances: function (numRequestedString, min, max) {
      //  default values of [1,100] for [min,max].
      if (typeof(min)==='undefined') min = 1;
      if (typeof(max)==='undefined') max = 100;
      var numRequested = parseFloat(numRequestedString);

      if (min == max) {
        return 'You can not change the number of instances for this runnable. Its minimum and maximum instances '
                + 'allowed are both set to ' + min;
      }
      // Restrict input to numbers
      if( !this.isInteger(numRequestedString) || isNaN(numRequested)) {
        return 'Please select a valid integer (between 1 and 100).';
      }
      if (numRequested < 1 || numRequested > 100) {
        return 'Please select an instance count (between 1 and 100)';
      }
      if (numRequested < min) {
        return 'The minimum number of instances this runnable allows is ' + min;
      }
      if (numRequested > max) {
        return 'The maximum number of instances this runnable allows is ' + max;
      }
      return false;
    },

    /**
     * Gets the function name by calling toString.
     */
    getFnName: function(fn) {
    	if (typeof fn === 'function') {
    		var ret = fn.toString();
			  ret = ret.substr('function '.length);
			  ret = ret.substr(0, ret.indexOf('('));
			  return ret;
    	} else {
    		throw 'Invalid call getFnName.';
    	}

    },

		reset: function () {

			C.Modal.show(
				"Reset Reactor",
				"You are about to DELETE ALL CONTINUUITY DATA on your Reactor." +
					" Are you sure you would like to do this?",
				function () {

					C.Util.interrupt();


					$.ajax({
						url: '/unrecoverable/reset',
						type: 'POST'
					}).done(function (response, status) {

						if (response === "OK") {
							window.location = '/';
						} else {
							C.Util.proceed(function () {
								C.Modal.show("Reset Error", response);
							});
						}

					}).fail(function (xhr, status, error) {

						C.Util.proceed(function () {

							setTimeout(function () {
								C.Modal.show("Reset Error", xhr.responseText);
							}, 500);

						});
					});

				});
			return false;
		}
	});

	return Util.create();

});<|MERGE_RESOLUTION|>--- conflicted
+++ resolved
@@ -494,26 +494,20 @@
 							path = result[i].path.split('?')[0];
 							label = map[path].get('currents')[C.Util.enc(path)].value;
 							if (label) {
-<<<<<<< HEAD
-                                var values = result[i].result.data;
-                                // find last one that is not zero
-                                // todo: this is a hack until we don't support gauge on the back-end
-                                var last = 0;
-                                for (var j = values.length - 1; j >= 0; j--) {
-                                    if (values[j].value != 0) {
-                                        last = values[j].value;
-                                        break;
-                                    }
-                                }
-                                resultValue = last;
-								if (transform) {
-									resultValue = transform(resultValue);
-=======
-								resultValue = result[i].result.data[0].value;
+                var values = result[i].result.data;
+                // find last one that is not zero
+                // todo: this is a hack until we don't support gauge on the back-end
+                var last = 0;
+                for (var j = values.length - 1; j >= 0; j--) {
+                    if (values[j].value != 0) {
+                        last = values[j].value;
+                        break;
+                    }
+                }
+                resultValue = last;
 								var options = map[path].get('currents')[C.Util.enc(path)].options;
 								if (options && options.transform) {
 									resultValue = options.transform(resultValue);
->>>>>>> 06d7ceb6
 								}
 								map[path].setMetric(label, resultValue);
 							}
