--- conflicted
+++ resolved
@@ -380,7 +380,6 @@
     response = HttpRequests.execute(request);
     Assert.assertEquals(200, response.getResponseCode());
 
-<<<<<<< HEAD
     RuntimeMetrics serviceMetrics = RuntimeStats.getServiceMetrics(AppWithServices.APP_NAME,
                                                                    AppWithServices.SERVICE_NAME);
     serviceMetrics.waitForinput(3, 5, TimeUnit.SECONDS);
@@ -391,8 +390,6 @@
     serviceManager.stop();
     serviceStatusCheck(serviceManager, false);
 
-=======
->>>>>>> f7332904
     LOG.info("Service Stopped");
     // we can verify metrics, by adding getServiceMetrics in RuntimeStats and then disabling the system scope test in
     // TestMetricsCollectionService
