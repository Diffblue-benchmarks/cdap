/**
 * Autogenerated by Thrift Compiler (0.8.0)
 *
 * DO NOT EDIT UNLESS YOU ARE SURE THAT YOU KNOW WHAT YOU ARE DOING
 *  @generated
 */
package com.continuuity.app.services;


/**
 * Specifies the type of resource being uploaded.
 */
public enum EntityType implements org.apache.thrift.TEnum {
  FLOW(0),
  PROCEDURE(1),
  MAPREDUCE(2),
  WORKFLOW(3),
<<<<<<< HEAD
  APP(4);
=======
  WEBAPP(4);
>>>>>>> c0f61261

  private final int value;

  private EntityType(int value) {
    this.value = value;
  }

  /**
   * Get the integer value of this enum value, as defined in the Thrift IDL.
   */
  public int getValue() {
    return value;
  }

  /**
   * Find a the enum type by its integer value, as defined in the Thrift IDL.
   * @return null if the value is not found.
   */
  public static EntityType findByValue(int value) { 
    switch (value) {
      case 0:
        return FLOW;
      case 1:
        return PROCEDURE;
      case 2:
        return MAPREDUCE;
      case 3:
        return WORKFLOW;
      case 4:
<<<<<<< HEAD
        return APP;
=======
        return WEBAPP;
>>>>>>> c0f61261
      default:
        return null;
    }
  }
}<|MERGE_RESOLUTION|>--- conflicted
+++ resolved
@@ -7,6 +7,10 @@
 package com.continuuity.app.services;
 
 
+import java.util.Map;
+import java.util.HashMap;
+import org.apache.thrift.TEnum;
+
 /**
  * Specifies the type of resource being uploaded.
  */
@@ -15,11 +19,8 @@
   PROCEDURE(1),
   MAPREDUCE(2),
   WORKFLOW(3),
-<<<<<<< HEAD
-  APP(4);
-=======
-  WEBAPP(4);
->>>>>>> c0f61261
+  WEBAPP(4),
+  APP(5);
 
   private final int value;
 
@@ -49,11 +50,9 @@
       case 3:
         return WORKFLOW;
       case 4:
-<<<<<<< HEAD
+        return WEBAPP;
+      case 5:
         return APP;
-=======
-        return WEBAPP;
->>>>>>> c0f61261
       default:
         return null;
     }
