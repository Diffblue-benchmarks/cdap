package com.continuuity.api.schedule;

import com.continuuity.api.ProgramSpecification;

import java.util.List;

/**
<<<<<<< HEAD
 * Program specification for defining programs that can be scheduled to run periodically.
=======
 * Program specification used to define programs that can be scheduled to run periodically.
>>>>>>> f9be310b
 */
public interface SchedulableProgramSpecification extends ProgramSpecification {

  /**
   * @return List of schedules.
   */
  List<Schedule> getSchedules();

}<|MERGE_RESOLUTION|>--- conflicted
+++ resolved
@@ -5,11 +5,7 @@
 import java.util.List;
 
 /**
-<<<<<<< HEAD
- * Program specification for defining programs that can be scheduled to run periodically.
-=======
  * Program specification used to define programs that can be scheduled to run periodically.
->>>>>>> f9be310b
  */
 public interface SchedulableProgramSpecification extends ProgramSpecification {
 
