/*
 * . Index
 */

<<<<<<< HEAD
define(['./app', './flow', './flowlet', './batch',
	'./run', './stream', './dataset', './procedure'],
=======
define(['models/app', 'models/flow', 'models/flowlet', 'models/batch',
	'models/run', 'models/stream', 'models/dataset', 'models/procedure', 'models/queue'],
>>>>>>> 07fbeccb
	function () {

		return Array.prototype.slice.call(arguments, 0);

	}
);<|MERGE_RESOLUTION|>--- conflicted
+++ resolved
@@ -2,14 +2,11 @@
  * . Index
  */
 
-<<<<<<< HEAD
-define(['./app', './flow', './flowlet', './batch',
-	'./run', './stream', './dataset', './procedure'],
-=======
-define(['models/app', 'models/flow', 'models/flowlet', 'models/batch',
-	'models/run', 'models/stream', 'models/dataset', 'models/procedure', 'models/queue'],
->>>>>>> 07fbeccb
-	function () {
+define([
+  'core/models/app', 'core/models/flow', 'core/models/flowlet', 'core/models/batch',
+	'core/models/run', 'core/models/stream', 'core/models/dataset', 'core/models/procedure',
+  'core/models/queue'
+  ], function () {
 
 		return Array.prototype.slice.call(arguments, 0);
 
