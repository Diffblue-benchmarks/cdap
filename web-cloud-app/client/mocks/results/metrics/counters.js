--- conflicted
+++ resolved
@@ -7,7 +7,6 @@
   var sample = {
 
     // MapReduce
-<<<<<<< HEAD
     '/store/bytes/datasets/dataset1': 37.34,
     '/store/records/datasets/dataset1': 117,
     '/process/completion/jobs/mappers/batchid1': 75,
@@ -47,14 +46,12 @@
     '/store/bytes/datasets/wordCounts': 19232,
     '/store/bytes/datasets/wordStats': 100000,
 
-=======
     "/process/completion/CountAndFilterWords/mapreduce/batchid1/mappers": 29,
     "/process/completion/CountAndFilterWords/mapreduce/batchid1/reducers": 30,
     "/process/entries/CountAndFilterWords/mapreduce/batchid1/mappers/ins": 3752,
     "/process/entries/CountAndFilterWords/mapreduce/batchid1/mappers/outs": 35654,
     "/process/entries/CountAndFilterWords/mapreduce/batchid1/reducers/ins": 21,
     "/process/entries/CountAndFilterWords/mapreduce/batchid1/reducers/outs": 25632
->>>>>>> 952e6a3e
   };
 
   return function (path, query, callback) {
