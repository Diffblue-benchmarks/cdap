/*
 * Copyright 2012-2014 Continuuity, Inc.
 *
 * Licensed under the Apache License, Version 2.0 (the "License"); you may not
 * use this file except in compliance with the License. You may obtain a copy of
 * the License at
 *
 * http://www.apache.org/licenses/LICENSE-2.0
 *
 * Unless required by applicable law or agreed to in writing, software
 * distributed under the License is distributed on an "AS IS" BASIS, WITHOUT
 * WARRANTIES OR CONDITIONS OF ANY KIND, either express or implied. See the
 * License for the specific language governing permissions and limitations under
 * the License.
 */

package com.continuuity.explore.jdbc;

import com.continuuity.common.conf.Constants;
import com.continuuity.explore.client.ExploreClient;
import com.continuuity.explore.client.FixedAddressExploreClient;

import com.google.common.collect.ImmutableMap;
import org.jboss.netty.handler.codec.http.QueryStringDecoder;
import org.slf4j.Logger;
import org.slf4j.LoggerFactory;
import scala.annotation.meta.param;

import java.net.URI;
import java.sql.Connection;
import java.sql.Driver;
import java.sql.DriverPropertyInfo;
import java.sql.SQLException;
import java.sql.SQLFeatureNotSupportedException;
import java.util.List;
import java.util.Map;
import java.util.Properties;
import java.util.regex.Matcher;
import java.util.regex.Pattern;

/**
 * Explore JDBC Driver. A proper URL is of the form: jdbc:reactor://<host>:<port>?<param1>=<value1>[&<param2>=<value2>],
 * Where host and port point to Reactor http interface where Explore is enabled, and the additional parameters are from
 * the {@link com.continuuity.explore.jdbc.ExploreDriver.ConnectionParams.Info} enum.
 */
public class ExploreDriver implements Driver {
  private static final Logger LOG = LoggerFactory.getLogger(ExploreDriver.class);
  static {
    try {
      java.sql.DriverManager.registerDriver(new ExploreDriver());
    } catch (SQLException e) {
      LOG.error("Caught exception when registering Reactor JDBC Driver", e);
    }
  }

  private static final Pattern CONNECTION_URL_PATTERN = Pattern.compile(Constants.Explore.Jdbc.URL_PREFIX + ".*");

  // The explore jdbc driver is not JDBC compliant, as tons of functionalities are missing
  private static final boolean JDBC_COMPLIANT = false;

  @Override
  public Connection connect(String url, Properties info) throws SQLException {
    if (!acceptsURL(url)) {
      return null;
    }
<<<<<<< HEAD
    URI jdbcURI = URI.create(url.substring(ExploreJDBCUtils.URI_JDBC_PREFIX.length()));
    String host = jdbcURI.getHost();
    int port = jdbcURI.getPort();
    // TODO once feature/explore-secure-client is merged, create a new extra conf to specify number of threads
    ExploreClient exploreClient = new FixedAddressExploreClient(host, port, 50);
=======
    ConnectionParams params = parseConnectionUrl(url);

    List<String> tokenParams = params.getExtraInfos().get(ConnectionParams.Info.EXPLORE_AUTH_TOKEN);
    String authToken = null;
    if (tokenParams != null && !tokenParams.isEmpty() && !tokenParams.get(0).isEmpty()) {
      authToken = tokenParams.get(0);
    }

    ExploreClient exploreClient = new FixedAddressExploreClient(params.getHost(), params.getPort(), authToken);
>>>>>>> c2e7847d
    if (!exploreClient.isAvailable()) {
      throw new SQLException("Cannot connect to " + url + ", service unavailable");
    }
    return new ExploreConnection(exploreClient);
  }

  @Override
  public boolean acceptsURL(String url) throws SQLException {
    return CONNECTION_URL_PATTERN.matcher(url).matches();
  }

  @Override
  public DriverPropertyInfo[] getPropertyInfo(String s, Properties properties) throws SQLException {
    throw new SQLFeatureNotSupportedException();
  }

  @Override
  public int getMajorVersion() {
    // TODO make it dynamic [REACTOR-319]
    return 2;
  }

  @Override
  public int getMinorVersion() {
    // TODO make it dynamic [REACTOR-319]
    return 3;
  }

  @Override
  public boolean jdbcCompliant() {
    return JDBC_COMPLIANT;
  }

  public java.util.logging.Logger getParentLogger() throws SQLFeatureNotSupportedException {
    // JDK 1.7
    throw new SQLFeatureNotSupportedException();
  }

  /**
   * Parse Explore connection url string to retrieve the necessary parameters to connect to Reactor.
   * Package visibility for testing.
   */
  ConnectionParams parseConnectionUrl(String url) {
    // URI does not accept two semicolons in a URL string, hence the substring
    URI jdbcURI = URI.create(url.substring(ExploreJDBCUtils.URI_JDBC_PREFIX.length()));
    String host = jdbcURI.getHost();
    int port = jdbcURI.getPort();

    QueryStringDecoder decoder = new QueryStringDecoder(jdbcURI);
    Map<String, List<String>> parameters = decoder.getParameters();
    ImmutableMap.Builder<ConnectionParams.Info, List<String>> builder = ImmutableMap.builder();
    if (parameters != null) {
      for (Map.Entry<String, List<String>> param : parameters.entrySet()) {
        ConnectionParams.Info info = ConnectionParams.Info.fromStr(param.getKey());
        if (info != null) {
          builder.put(info, param.getValue());
        }
      }
    }
    return new ConnectionParams(host, port, builder.build());
  }

  /**
   * Explore connection parameters.
   */
  public static final class ConnectionParams {

    /**
     * Extra Explore connection parameter.
     */
    public enum Info {
      EXPLORE_AUTH_TOKEN("reactor.auth.token");

      private String name;

      private Info(String name) {
        this.name = name;
      }

      public String getName() {
        return name;
      }

      public static Info fromStr(String name) {
        for (Info info : Info.values()) {
          if (info.getName().equals(name)) {
            return info;
          }
        }
        return null;
      }
    }

    private final String host;
    private final int port;
    private final Map<Info, List<String>> extraInfos;

    private ConnectionParams(String host, int port, Map<Info, List<String>> extraInfos) {
      this.host = host;
      this.port = port;
      this.extraInfos = extraInfos;
    }

    public Map<Info, List<String>> getExtraInfos() {
      return extraInfos;
    }

    public int getPort() {
      return port;
    }

    public String getHost() {
      return host;
    }
  }
}<|MERGE_RESOLUTION|>--- conflicted
+++ resolved
@@ -24,7 +24,6 @@
 import org.jboss.netty.handler.codec.http.QueryStringDecoder;
 import org.slf4j.Logger;
 import org.slf4j.LoggerFactory;
-import scala.annotation.meta.param;
 
 import java.net.URI;
 import java.sql.Connection;
@@ -35,7 +34,6 @@
 import java.util.List;
 import java.util.Map;
 import java.util.Properties;
-import java.util.regex.Matcher;
 import java.util.regex.Pattern;
 
 /**
@@ -63,13 +61,7 @@
     if (!acceptsURL(url)) {
       return null;
     }
-<<<<<<< HEAD
-    URI jdbcURI = URI.create(url.substring(ExploreJDBCUtils.URI_JDBC_PREFIX.length()));
-    String host = jdbcURI.getHost();
-    int port = jdbcURI.getPort();
-    // TODO once feature/explore-secure-client is merged, create a new extra conf to specify number of threads
-    ExploreClient exploreClient = new FixedAddressExploreClient(host, port, 50);
-=======
+
     ConnectionParams params = parseConnectionUrl(url);
 
     List<String> tokenParams = params.getExtraInfos().get(ConnectionParams.Info.EXPLORE_AUTH_TOKEN);
@@ -78,8 +70,8 @@
       authToken = tokenParams.get(0);
     }
 
-    ExploreClient exploreClient = new FixedAddressExploreClient(params.getHost(), params.getPort(), authToken);
->>>>>>> c2e7847d
+    // TODO once feature/explore-secure-client is merged, create a new extra conf to specify number of threads
+    ExploreClient exploreClient = new FixedAddressExploreClient(params.getHost(), params.getPort(), authToken, 50);
     if (!exploreClient.isAvailable()) {
       throw new SQLException("Cannot connect to " + url + ", service unavailable");
     }
