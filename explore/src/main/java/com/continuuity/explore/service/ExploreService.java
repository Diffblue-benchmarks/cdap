package com.continuuity.explore.service;

import com.google.common.util.concurrent.Service;
<<<<<<< HEAD
=======

import java.util.List;
>>>>>>> 71390433

/**
 * Interface for service exploring datasets.
 */
<<<<<<< HEAD
public interface ExploreService extends Service, Explore {
=======
public interface ExploreService extends Service {
>>>>>>> 71390433

}<|MERGE_RESOLUTION|>--- conflicted
+++ resolved
@@ -1,19 +1,9 @@
 package com.continuuity.explore.service;
 
 import com.google.common.util.concurrent.Service;
-<<<<<<< HEAD
-=======
-
-import java.util.List;
->>>>>>> 71390433
 
 /**
  * Interface for service exploring datasets.
  */
-<<<<<<< HEAD
 public interface ExploreService extends Service, Explore {
-=======
-public interface ExploreService extends Service {
->>>>>>> 71390433
-
 }